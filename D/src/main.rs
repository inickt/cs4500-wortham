use gio::prelude::*;
use gtk::prelude::*;
use gtk::DrawingArea;
use std::cmp::max;

const LEFT_CLICK: u32 = 1;

#[derive(Clone)]
struct Hexagon(pub Vec<(f64, f64)>);

impl Hexagon {
    fn get_size(&self) -> (i32, i32) {
        self.0.iter().fold((0, 0), |acc, element| {
            (max(acc.0, element.0 as i32), max(acc.1, element.1 as i32))
        })
    }
}

fn is_mouse_in_hexagon(hexagon: &Hexagon, x: f64, y: f64) -> bool {
<<<<<<< HEAD
    let (_, height) = get_size(hexagon);
    let size = height as f64 / 2.0;

    // booleans representing different "inside of hexagon" cases

    // y <= size + x
    let bot_left = y <= size + x;
     
    // y >= size - x
    let top_left = y >= size - x;

    // y <= 4 * size - x
    let bot_right = y <= 4.0 * size - x;

    // y >= -2 * size + x
    let top_right = y >= -2.0 * size + x;

    bot_left && top_left && bot_right && top_right
=======
    let (_, height) = hexagon.get_size();
    let size = height as f64 / 2.0;

    // booleans representing different "inside of hexagon" cases
    let bot_left = y <= size + x;
    let top_left = y >= size - x;
    let bot_right = y <= 4.0 * size - x;
    let top_right = y >= -2.0 * size + x;
    let vertical_bounds = (y <= 2.0 * size) && (y >= 0.0);

    bot_left && top_left && bot_right && top_right && vertical_bounds
>>>>>>> 669834eb
}

fn on_click(hexagon: Hexagon) -> impl Fn(&gtk::ApplicationWindow, &gdk::EventButton) -> Inhibit {
    move |window, event| {
        if event.get_event_type() == gdk::EventType::ButtonPress && event.get_button() == LEFT_CLICK {
            let (x, y) = event.get_coords().unwrap();
            if is_mouse_in_hexagon(&hexagon, x, y) {
                window.destroy();
            }
        }
        Inhibit(false)
    }
}

fn main() {
    let application = gtk::Application::new(None, Default::default())
        .expect("Initialization failed...");

    let scale = std::env::args().nth(1).unwrap()
        .parse::<u64>().unwrap() as f64;

    let hexagon = Hexagon([
        (0.0,  1.0), (1.0,  2.0), (2.0,  2.0),
        (3.0,  1.0), (2.0,  0.0), (1.0,  0.0),
    ].iter().map(|&(x, y)| (x * scale, y * scale)).collect()); // TODO make function

    application.connect_activate(move |app| {
        build_ui(app, hexagon.clone());
    });

    application.run(&[]);
}

fn build_ui(application: &gtk::Application, hexagon: Hexagon) {
    let drawing_area = DrawingArea::new();

    let hexagon_copy = hexagon.clone();
    drawing_area.connect_draw(move |_, context| {
        context.set_source_rgb(1.0, 0.0, 0.0);

        for (x, y) in hexagon_copy.0.iter().copied() {
            context.line_to(x, y);
        }

        context.fill();
        Inhibit(false)
    });

    let window = gtk::ApplicationWindow::new(application);
    let (width, height) = hexagon.get_size();
    window.set_default_size(width, height);
    window.add(&drawing_area);
    window.connect_button_press_event(on_click(hexagon));
    window.show_all();
}<|MERGE_RESOLUTION|>--- conflicted
+++ resolved
@@ -6,39 +6,38 @@
 const LEFT_CLICK: u32 = 1;
 
 #[derive(Clone)]
-struct Hexagon(pub Vec<(f64, f64)>);
+struct Hexagon(pub [(f64, f64); 6]);
 
 impl Hexagon {
-    fn get_size(&self) -> (i32, i32) {
+    fn new(size: f64) -> Hexagon {
+        let mut default_hexagon: [(f64, f64); 6] = [
+            (0.0,  1.0), (1.0,  2.0), (2.0,  2.0),
+            (3.0,  1.0), (2.0,  0.0), (1.0,  0.0),
+        ];
+
+        for pair in default_hexagon.iter_mut() {
+            pair.0 *= size;
+            pair.1 *= size;
+        };
+
+        Hexagon(default_hexagon)
+    }
+
+    fn dimensions(&self) -> (i32, i32) {
         self.0.iter().fold((0, 0), |acc, element| {
             (max(acc.0, element.0 as i32), max(acc.1, element.1 as i32))
         })
     }
+
+    // The scale with which the hexagon is created
+    // Provided as a command line argument to the program
+    fn size(&self) -> i32 {
+        self.dimensions().1 / 2
+    }
 }
 
 fn is_mouse_in_hexagon(hexagon: &Hexagon, x: f64, y: f64) -> bool {
-<<<<<<< HEAD
-    let (_, height) = get_size(hexagon);
-    let size = height as f64 / 2.0;
-
-    // booleans representing different "inside of hexagon" cases
-
-    // y <= size + x
-    let bot_left = y <= size + x;
-     
-    // y >= size - x
-    let top_left = y >= size - x;
-
-    // y <= 4 * size - x
-    let bot_right = y <= 4.0 * size - x;
-
-    // y >= -2 * size + x
-    let top_right = y >= -2.0 * size + x;
-
-    bot_left && top_left && bot_right && top_right
-=======
-    let (_, height) = hexagon.get_size();
-    let size = height as f64 / 2.0;
+    let size = hexagon.size() as f64;
 
     // booleans representing different "inside of hexagon" cases
     let bot_left = y <= size + x;
@@ -48,7 +47,6 @@
     let vertical_bounds = (y <= 2.0 * size) && (y >= 0.0);
 
     bot_left && top_left && bot_right && top_right && vertical_bounds
->>>>>>> 669834eb
 }
 
 fn on_click(hexagon: Hexagon) -> impl Fn(&gtk::ApplicationWindow, &gdk::EventButton) -> Inhibit {
@@ -67,13 +65,15 @@
     let application = gtk::Application::new(None, Default::default())
         .expect("Initialization failed...");
 
-    let scale = std::env::args().nth(1).unwrap()
-        .parse::<u64>().unwrap() as f64;
+    let size = match std::env::args().nth(1).and_then(|arg| arg.parse::<u64>().ok()) {
+        Some(arg) => arg as f64,
+        None => {
+            println!("usage: ./xgui positive-integer");
+            return;
+        },
+    };
 
-    let hexagon = Hexagon([
-        (0.0,  1.0), (1.0,  2.0), (2.0,  2.0),
-        (3.0,  1.0), (2.0,  0.0), (1.0,  0.0),
-    ].iter().map(|&(x, y)| (x * scale, y * scale)).collect()); // TODO make function
+    let hexagon = Hexagon::new(size);
 
     application.connect_activate(move |app| {
         build_ui(app, hexagon.clone());
@@ -98,7 +98,7 @@
     });
 
     let window = gtk::ApplicationWindow::new(application);
-    let (width, height) = hexagon.get_size();
+    let (width, height) = hexagon.dimensions();
     window.set_default_size(width, height);
     window.add(&drawing_area);
     window.connect_button_press_event(on_click(hexagon));
