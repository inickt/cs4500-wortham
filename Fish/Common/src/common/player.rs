use crate::common::penguin::{ Penguin, PenguinId };
use crate::common::board::Board;
use crate::common::tile::TileId;
<<<<<<< HEAD
use crate::common::util;
=======
>>>>>>> b913d345

use std::collections::HashSet;
use std::sync::atomic::{ AtomicUsize, Ordering };

/// Amount of players generated in the current instance of this program.
/// Used for setting unique PlayerIds for each player.
static TOTAL_PLAYER_COUNT: AtomicUsize = AtomicUsize::new(0);

#[derive(Copy, Clone, Debug, PartialEq, Eq, Hash)]
pub struct PlayerId(pub usize);

#[derive(Copy, Clone, Debug, PartialEq, Eq)]
pub enum PlayerColor {
    Blue,
    Green,
    Pink,
    Purple
}

impl PlayerColor {
    fn from_id(id: PlayerId) -> PlayerColor {
        match id.0 % 4 {
            0 => PlayerColor::Blue,
            1 => PlayerColor::Green,
            2 => PlayerColor::Pink,
            3 => PlayerColor::Purple,
            _ => unreachable!(),
        }
    }
}

#[derive(Debug)]
pub struct Player {
    pub player_id: PlayerId,
    pub penguins: Vec<Penguin>,
    pub color: PlayerColor,
}

impl Player {
    /// Creates a new player with the given amount of penguins. 
    /// Initializes the player's PlayerId to be globally unique.
    pub fn new(penguin_count: usize) -> Player {
        let player_id = PlayerId(TOTAL_PLAYER_COUNT.fetch_add(1, Ordering::SeqCst));
        let penguins = util::make_n(penguin_count, |_| Penguin::new());
        let color = PlayerColor::from_id(player_id); // since IDs will be sequential, colors will be as well
        Player { player_id, penguins, color }
    }

    /// Places one of this players' penguins to a new location on the given board.
    /// Returns Some(()) if the move succeeded, None if it failed. This approach is used over
    /// booleans to reduce code nesting when dealing with Option types, using the "?" operator.
    pub fn place_penguin(&mut self, penguin_id: PenguinId, tile_id: TileId, board: &Board) -> Option<()> {
        let penguin = self.find_penguin_mut(penguin_id)?;

        // Penguin must not yet be on a tile to be initially placed.
        // move_penguin should be used to move an already-placed penguin.
        if penguin.tile_id != None {
            None
        } else {
            // Make sure the tile isn't a hole before setting the new tile_id
            board.tiles.get(&tile_id)?;
            penguin.tile_id = Some(tile_id);
            Some(())
        }
    }

    /// Moves one of this players' penguins to a new location on the given board.
    /// Returns Some(()) if the move succeeded, None if it failed. This approach is used over
    /// booleans to reduce code nesting when dealing with Option types, using the "?" operator.
    pub fn move_penguin(&mut self, penguin_id: PenguinId, to_tile_id: TileId, board: &Board, occupied_tiles: &HashSet<TileId>) -> Option<()> {
        let penguin = self.find_penguin_mut(penguin_id)?;
        let from_tile = board.tiles.get(&penguin.tile_id?)?;
        let to_tile = board.tiles.get(&to_tile_id)?;

        if from_tile.can_reach(board, to_tile, occupied_tiles) {
            penguin.tile_id = Some(to_tile_id);
            Some(())
        } else {
            None
        }
    }

    /// Returns true if any of this player's penguins have any valid moves to make.
    pub fn can_move_a_penguin(&self, board: &Board, occupied_tiles: &HashSet<TileId>) -> bool {
        self.penguins.iter().any(|penguin| penguin.can_move(board, occupied_tiles))
    }

    /// Retrieves a penguin by id. If the penguin does not belong to the
    /// current player this will return None.
    pub fn find_penguin_mut(&mut self, penguin_id: PenguinId) -> Option<&mut Penguin> {
        self.penguins.iter_mut().find(|p| penguin_id == p.penguin_id)
    }
}

#[test]
fn test_new() {
    // Make 4 players with 2 penguins each
    let players: Vec<_> = util::make_n(4, |_| Player::new(2));

    for (i, player) in players.iter().enumerate() {
        assert_eq!(player.penguins.len(), 2);
        for other_player in players[i+1..].iter() {
            // make sure players created have unique IDs and colors
            assert_ne!(player.player_id, other_player.player_id);
            assert_ne!(player.color, other_player.color);
        }
    }
}

#[test]
fn test_place_penguin() {
    // 0   3   6
    //   1   4   7
    // 2   5   8
    let mut board = Board::with_no_holes(3, 3, 3);
    board.remove_tile(TileId(5));

<<<<<<< HEAD
    let mut player = Player::new(2);
    let penguin_ids = util::map_slice(&player.penguins, |penguin| penguin.penguin_id);
=======
    let penguins = vec![Penguin::new(), Penguin::new()];
    let penguin_ids = super::util::map_slice(&penguins, |penguin| penguin.penguin_id);
    let mut player = Player::new(penguins);
>>>>>>> b913d345

    let unowned_penguin = Penguin::new();

    // Player tried to place down a penguin they don't own
    assert_eq!(player.place_penguin(unowned_penguin.penguin_id, TileId(4), &board), None);

    // Player places a penguin at a valid spot
    assert_eq!(player.place_penguin(penguin_ids[0], TileId(4), &board), Some(()));

    // Placing an already-placed penguin is invalid
    assert_eq!(player.place_penguin(penguin_ids[0], TileId(4), &board), None);

    // Player tried to place a penguin at an invalid location
    assert_eq!(player.place_penguin(penguin_ids[1], TileId(10), &board), None);

    // Player tried to place a penguin at a hole
    assert_eq!(player.place_penguin(penguin_ids[1], TileId(5), &board), None);
}

#[test]
fn test_move_penguin() {
    // 0   3   6
    //   1   4   7
    // 2   5   8
    let board = Board::with_no_holes(3, 3, 3);

<<<<<<< HEAD
    let mut player = Player::new(1);
    let penguin_id = player.penguins[0].penguin_id;
=======
    let penguins = vec![Penguin::new(), Penguin::new()];
    let penguin_ids = super::util::map_slice(&penguins, |penguin| penguin.penguin_id);
    let mut player = Player::new(penguins);
>>>>>>> b913d345

    // Reachable tiles from 0 are [0, 2, 1, 5]
    let tile_0 = TileId(0);
    let reachable_tile = TileId(5);
    let unreachable_tile = TileId(3);

    // Move failed: penguin not yet placed
    assert_eq!(player.move_penguin(penguin_id, tile_0, &board, &HashSet::new()), None);

    player.place_penguin(penguin_id, tile_0, &board);

    // Move failed: tile not reachable from tile 0
    assert_eq!(player.move_penguin(penguin_id, unreachable_tile, &board, &HashSet::new()), None);

    // success, penguin should now be on tile 5
    assert_eq!(player.move_penguin(penguin_id, reachable_tile, &board, &HashSet::new()), Some(()));

    // Finally, assert that the position of the penguin actually changed
    let penguin_pos = player.find_penguin_mut(penguin_id).and_then(|penguin| penguin.tile_id);
    assert_eq!(penguin_pos, Some(reachable_tile));
}<|MERGE_RESOLUTION|>--- conflicted
+++ resolved
@@ -1,10 +1,7 @@
 use crate::common::penguin::{ Penguin, PenguinId };
 use crate::common::board::Board;
 use crate::common::tile::TileId;
-<<<<<<< HEAD
 use crate::common::util;
-=======
->>>>>>> b913d345
 
 use std::collections::HashSet;
 use std::sync::atomic::{ AtomicUsize, Ordering };
@@ -122,14 +119,8 @@
     let mut board = Board::with_no_holes(3, 3, 3);
     board.remove_tile(TileId(5));
 
-<<<<<<< HEAD
     let mut player = Player::new(2);
     let penguin_ids = util::map_slice(&player.penguins, |penguin| penguin.penguin_id);
-=======
-    let penguins = vec![Penguin::new(), Penguin::new()];
-    let penguin_ids = super::util::map_slice(&penguins, |penguin| penguin.penguin_id);
-    let mut player = Player::new(penguins);
->>>>>>> b913d345
 
     let unowned_penguin = Penguin::new();
 
@@ -156,14 +147,8 @@
     // 2   5   8
     let board = Board::with_no_holes(3, 3, 3);
 
-<<<<<<< HEAD
     let mut player = Player::new(1);
     let penguin_id = player.penguins[0].penguin_id;
-=======
-    let penguins = vec![Penguin::new(), Penguin::new()];
-    let penguin_ids = super::util::map_slice(&penguins, |penguin| penguin.penguin_id);
-    let mut player = Player::new(penguins);
->>>>>>> b913d345
 
     // Reachable tiles from 0 are [0, 2, 1, 5]
     let tile_0 = TileId(0);
